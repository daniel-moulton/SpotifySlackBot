"""Handlers for Slack bot events and commands related to Spotify tracks."""

import re
import logging
from typing import TYPE_CHECKING
from slack_bolt import App
from slack_bot.utils import (
    extract_spotify_track_id,
    convert_emoji_to_number,
    format_leaderboard_table,
    format_unrated_songs_table,
    get_name_from_id,
    get_user_id,
    handle_song_stats,
    is_valid_spotify_id,
    parse_command_arguments,
    send_response,
    verify_user_exists,
)
from spotify.api import fetch_track_details

if TYPE_CHECKING:
    from database.database import SpotifyBotDatabase

logger = logging.getLogger(__name__)


def register_handlers(app: App, db: "SpotifyBotDatabase"):
    """Register event handlers for the Slack app."""

    @app.message(re.compile(r"https://open\.spotify\.com/track/"))
    def handle_spotify_track_message(message) -> None:
        track_id = extract_spotify_track_id(message["text"])
        if not track_id:
            logger.warning("No valid Spotify track ID found in the message.")
            app.client.chat_postEphemeral(
                channel=message["channel"],
                text="No valid Spotify track ID found in the message.",
                user=message["user"],
            )
            return

        # Fetch track details from Spotify API
        track_details = fetch_track_details(track_id)
        if not track_details:
            logger.error("Failed to fetch details for track ID: %s", track_id)
            app.client.chat_postEphemeral(
                channel=message["channel"],
                text="Could not fetch track details. Please try again later.",
                user=message["user"],
            )
            return

        # Generate a permalink for the current message
        try:
            permalink_response = app.client.chat_getPermalink(channel=message["channel"], message_ts=message["ts"])
            message_link = permalink_response.get("permalink", None)
        except Exception as e:
            logger.error("Failed to generate permalink for message: %s", e)
            message_link = None

        # Check if the song already exists in the database
        existing_song = db.fetch_songs(song_id=track_details["id"])
        if existing_song:
            # If the song exists, check if the original message link is missing or needs updating
            original_message_link = existing_song.get("message_link")
            if not original_message_link and message_link:
                logger.info("Updating original message link for track ID: %s", track_id)
                db.update_song_message_link(song_id=track_details["id"], message_link=message_link)
            link_text = ""
            if message_link:
                link_url = original_message_link or message_link
                link_text = f"<{link_url}|View/rate the original message!>"

            app.client.chat_postEphemeral(
                channel=message["channel"],
                text="Track already exists in the database! 🎵\n" + link_text,
                user=message["user"],
            )

        # Insert the song and its artists into the database
        db.insert_song_with_artists(
            song_id=track_details["id"],
            title=track_details["name"],
            album=track_details["album"],
            artists=track_details["artists"],
            user=message["user"],
            message_link=message_link,
        )
        app.client.chat_postEphemeral(
            channel=message["channel"],
            text="Track details saved successfully! 🎶\n"
            f"*Title:* {track_details['name']}\n"
            f"*Album:* {track_details['album']}\n"
            f"*Artists:* {', '.join(artist['name'] for artist in track_details['artists'])}\n"
            f"*Release Date:* {track_details['release_date']}\n",
            user=message["user"],
        )

    @app.event("message")
    def handle_message() -> None:
        """Ignore any messages that don't contain a Spotify track link, reduce log spam"""

    @app.event("reaction_added")
    def handle_reaction_added(event) -> None:
        """
        Handle emoji reactions to song messages.
        """
        reaction = event["reaction"]
        item = event["item"]
        user = event["user"]

        if reaction not in [
            "zero",
            "one",
            "two",
            "three",
            "four",
            "five",
            "six",
            "seven",
            "eight",
            "nine",
            "keycap_ten",
        ]:
            return

        if "ts" not in item or "channel" not in item:
            logger.warning("Invalid item structure in reaction event.")
            return

        channel = item["channel"]
        message_ts = item["ts"]

        # Fetch the message to which the reaction was added
        response = app.client.conversations_history(channel=channel, latest=message_ts, limit=1, inclusive=True)

        if not response["messages"]:
            logger.warning("No messages found in the conversation history.")
            return

        message = response["messages"][0]

        # Check if the message is a Spotify track message
        track_id = extract_spotify_track_id(message["text"])
        if not track_id:
            logger.warning("No valid Spotify track ID found in the message.")
            return

        # Fetch the track details from the database
        existing_song = db.fetch_songs(song_id=track_id)
        if not existing_song:
            logger.error("Track ID %s not found in the database.", track_id)
            app.client.chat_postEphemeral(
                channel=channel,
                text="This song is not in the database. Please add it first.",
                user=user,
            )
            return

        # Get the original message link from the database or create a permalink if not available
        # We care about the original message link as we only want to count reactions on the original message
        # and not on any subsequent messages which would cause conflicting scores.
        # If the original message link is not available, treat the current message as the original.
        original_message_link = existing_song.get("message_link")

        if not original_message_link:
            # Should not happen, but just in case
            logger.error("No original message link found for track ID %s. This should not happen.", track_id)
            app.client.chat_postEphemeral(
                channel=channel,
                text="No original message link found for this song. Please add the song first.",
                user=user,
            )
            return

        original_message_ts = original_message_link.split("/")[-1].replace("p", "")

        # Slack format is in seconds not milliseconds, so we need to normalise it.
        normalised_message_ts = message_ts.replace(".", "")
        if normalised_message_ts != original_message_ts:
            logger.warning("Reaction added to a different message than the original for track ID %s.", track_id)
            app.client.chat_postEphemeral(
                channel=channel,
                text="Reactions can only be added to the original song message."
                f" Please react to the original message here: <{original_message_link}|View original message>.",
                user=user,
            )
            return

        # Check if the user has already reacted to this song
        existing_reaction = db.fetch_reaction(song_id=track_id, user=user)
        if existing_reaction:
            logger.warning("User <@%s> has already reacted to this song.", user)
            app.client.chat_postEphemeral(
                channel=channel,
                text="You have already reacted to this song. Please remove your previous reaction first.",
                user=user,
            )
            return

        # Convert the emoji reaction to a numeric value
        numeric_value = convert_emoji_to_number(reaction)

        if not numeric_value > 0:
            logger.warning("Invalid reaction emoji: %s", reaction)
            return

        db.insert_reaction(song_id=track_id, user=user, reaction=numeric_value)

    @app.event("reaction_removed")
    def handle_reaction_removed(event, say) -> None:
        """
        Handle removal of emoji reactions to song messages.
        """
        reaction = event["reaction"]
        item = event["item"]
        user = event["user"]

        if reaction not in [
            "zero",
            "one",
            "two",
            "three",
            "four",
            "five",
            "six",
            "seven",
            "eight",
            "nine",
            "keycap_ten",
        ]:
            return

        if "ts" not in item or "channel" not in item:
            logger.warning("Invalid item structure in reaction event.")
            return

        channel = item["channel"]
        message_ts = item["ts"]

        # Fetch the message to which the reaction was removed
        response = app.client.conversations_history(channel=channel, latest=message_ts, limit=1, inclusive=True)

        if not response["messages"]:
            logger.warning("No messages found in the conversation history.")
            return

        message = response["messages"][0]

        # Check if the message is a Spotify track message
        track_id = extract_spotify_track_id(message["text"])
        if not track_id:
            logger.warning("No valid Spotify track ID found in the message.")
            return

        # Fetch the track details from the database
        existing_song = db.fetch_songs(song_id=track_id)
        if not existing_song:
            logger.error("Track ID %s not found in the database.", track_id)
            say("This song is not in the database. Please add it first.")
            return

        # Get the original message link from the database
        original_message_link = existing_song.get("message_link")
        if not original_message_link:
            logger.error("No original message link found for track ID %s. This should not happen.", track_id)
            say("No original message link found for this song. Please add the song first.")
            return

        # Extract and normalize the timestamp from the original message link
        original_message_ts = original_message_link.split("/")[-1].replace("p", "")
        # Convert to floating-point format
        normalized_original_ts = f"{original_message_ts[:10]}.{original_message_ts[10:]}"

        # Compare the normalized timestamps
        if message_ts != normalized_original_ts:
            logger.warning("Reaction removed from a different message than the original for track ID %s.", track_id)
            app.client.chat_postEphemeral(
                channel=channel,
                text="Reactions can only be removed from the original song message."
                f" Please remove your reaction from the original message here: "
                f"<{original_message_link}|View original message>.",
                user=user,
            )
            return

        # Convert the emoji reaction to a numeric value
        numeric_value = convert_emoji_to_number(reaction)
        if not numeric_value > 0:
            logger.warning("Invalid reaction emoji: %s", reaction)
            return

        # Fetch the existing reaction from the database
        existing_reaction = db.fetch_reaction(song_id=track_id, user=user)
        if not existing_reaction:
            logger.warning("No reaction found for user <@{user}> on song ID %s.", track_id)
            app.client.chat_postEphemeral(
                channel=channel,
                text="You have not reacted to this song yet.",
                user=user,
            )
            return

        # Check if the reaction matches the one being removed
        if existing_reaction != numeric_value:
            logger.warning(
                "Reaction mismatch for user <@%s> on song ID %s. Expected %s, got %s.",
                user,
                track_id,
                existing_reaction,
                numeric_value,
            )
            return

        # If the reaction matches, proceed to remove it
        db.remove_reaction(
            song_id=track_id,
            user=user,
        )

    @app.command("/ping")
    def handle_ping_command(ack, respond) -> None:
        """
        Handle the /ping command to respond with a Pong message.

        Quick health check command to ensure the bot is responsive.
        """
        logger.info("Ping command received")
        ack()
        respond("Pong!")

    @app.command("/leaderboard")
    def handle_leaderboard_command(ack, respond, command, say) -> None:
        """
        Handle the /leaderboard command to display the top-rated songs.

        Possible arguments:
        - `--public`: If set, the response will be visible to all users in the channel.
        - `--count <number>`: Specify the number of top songs to display (default is 10).
        """
        logger.info("Leaderboard command received")
        ack()

        command_text = command.get("text", "").strip()
        args = parse_command_arguments(command_text)

        is_public = args.get("public", False)
        count = args.get("count", "10")

        if not count.isdigit() or int(count) <= 0:
            respond("Invalid count specified. Please provide a positive integer.")
            return

        try:
            top_songs = db.get_top_songs(limit=int(count))
            if not top_songs:
                respond("No songs found in the database.")
                return

            leaderboard_text = format_leaderboard_table(top_songs)

            send_response(respond, say, leaderboard_text, is_public)
        except Exception as e:
            logger.error("Error fetching leaderboard: %s", e)
            respond("An error occurred while fetching the leaderboard. Please try again later.")

    @app.command("/unrated")
    def handle_unrated_command(ack, respond, command, say) -> None:
        """
        Handle the /unrated command to display songs that have not been rated by a user, excludes songs that user sent.

        Possible arguments:
        - `--public`: If set, the response will be visible to all users in the channel.
        - `--user <@U12345678>`: Specify a user to check for unrated songs.
            If not specified, defaults to the user who invoked the command.
        """
        logger.info("Unrated command received")
        ack()

        command_text = command.get("text", "").strip()
        args = parse_command_arguments(command_text)

        is_public = args.get("public", False)
        user = args.get("user", None)

        if user:
            # Need just the UID part of the mention
            user_id = get_user_id(user)
            if not user_id:
                respond("Invalid user mention format. Please use @username format.")
                return
            if not verify_user_exists(user_id, app):
                respond(f"User `{user_id}` does not exist or is not accessible.")
                return
        else:
            # Default to the user who invoked the command
            user_id = command["user_id"]

        # Get the user's display name
        user_name = get_name_from_id(user_id, app)
        if not user_name:
            respond("Could not find user information. Please try again later.")
            return

        try:
            unrated_songs = db.get_unrated_songs(user_id=user_id)
            if not unrated_songs:
                send_response(respond, say, f"No unrated songs found for {user_name}.", is_public)
                return

            logger.info("Unrated songs for user {user_name}: %s", unrated_songs)
            unrated_text = format_unrated_songs_table(unrated_songs, user_name)

            send_response(respond, say, unrated_text, is_public)
        except Exception as e:
            logger.error("Error fetching unrated songs: %s", e)
            respond("An error occurred while fetching your unrated songs. Please try again later.")


    @app.command("/stats")
    def handle_stats_command(ack, respond, command, say) -> None:
        """
        Handle the /stats command to display statistics about a song/user/artist.
        """
        logger.info("Stats command received")
        ack()

        command_text = command.get("text", "").strip()
        args = parse_command_arguments(command_text)

        is_public = args.get("public", False)
        user = args.get("user", None)
        song = args.get("song", None)
        artist = args.get("artist", None)

        # Must be either song, artist, or user specified can't be more than one
        if sum([bool(user), bool(song), bool(artist)]) != 1:
            respond("Please specify exactly one of the following: --user, --song, or --artist.")
            return

        if user:
            handle_stats_user(user, app, respond, say, is_public, db)
        elif song:
<<<<<<< HEAD
            handle_stats_song(song, app, respond, say, is_public, db)
=======
            # Check if the song argument is provided
            # TODO: Maybe needs refactoring (if we're here then we know the --song argument
            # is provided, but `--song --public` would still be valid)
            # If an actual song is provided, song will be a string, otherwise if it's another argument it will be True
            # Perhaps should have a whitelist in parse_command_arguments to decipher
            # between flags (--public) and actual arguments (--song, --user etc.)
            if song is True:
                respond("Please specify a song using the --song argument.")
                return
            # Check if the song is a Spotify track ID or a name
            track_id = extract_spotify_track_id(song)

            if not track_id and is_valid_spotify_id(song):
                # If it's a valid Spotify ID, use it directly
                track_id = song

            if not track_id:
                # If it's not a valid track ID, assume it's a song name
                matches = db.fetch_song_by_name(song)

                if not matches:
                    respond(f"No songs found with the name '{song}'.")
                    return

                # Only one match, can assume it's the song they want stats for
                if len(matches) == 1:
                    track_id = matches[0]["id"]

                # If multiple matches, ask for clarification
                else:
                    # Multiple matches, display the list of matching songs
                    match_list = "\n".join(
                        f"*{match['title']}* (Album: {match['album']}, ID: `{match['id']}`)" for match in matches
                    )
                    respond(
                        f"Multiple songs found matching '{song}'. "
                        f"Please refine your query or use one of the track IDs below:\n{match_list}"
                    )
                    return

            if not track_id:
                respond(f"No valid Spotify track ID or song name found for '{song}'.")
                return

            song_details = db.fetch_songs(song_id=track_id)
            reaction_details = db.fetch_reactions_for_track(song_id=track_id)

            if not song_details:
                respond(f"No song found with the ID '{track_id}'.")
                return

            returned_text = handle_song_stats(song_details, reaction_details, app)

>>>>>>> 3947b2d4
        elif artist:
            handle_stats_artist(artist, app, respond, say, is_public, db)


def handle_stats_user(user, app, respond, say, is_public, db) -> None:
    if user is True:
        respond("Please specify a user using the --user argument.")
        return
    
    user_id = get_user_id(user)
    if not user_id:
        respond("Invalid user mention format. Please use @username format.")
        return
    if not verify_user_exists(user_id, app):
        respond(f"User `{user_id}` does not exist or is not accessible.")
        return
    returned_text = handle_user_stats(user_id, app)
    if returned_text:
        send_response(respond, say, returned_text, is_public)


def handle_stats_song(song, app, respond, say, is_public, db):
    if song is True:
        respond("Please specify a song using the --song argument.")
        return
    track_id = extract_spotify_track_id(song)
    if not track_id and is_valid_spotify_id(song):
        track_id = song
    if not track_id:
        matches = db.fetch_song_by_name(song)
        if not matches:
            respond(f"No songs found with the name '{song}'.")
            return
        if len(matches) == 1:
            track_id = matches[0]['id']
        else:
            match_list = "\n".join(
                f"*{match['title']}* (Album: {match['album']}, ID: `{match['id']}`)"
                for match in matches
            )
            respond(
                f"Multiple songs found matching '{song}'. Please refine your query or use one of the track IDs below:\n{match_list}"
            )
            return
    if not track_id:
        respond(f"No valid Spotify track ID or song name found for '{song}'.")
        return
    song_details = db.fetch_songs(song_id=track_id)
    reaction_details = db.fetch_reactions_for_track(song_id=track_id)
    if not song_details:
        respond(f"No song found with the ID '{track_id}'.")
        return
    returned_text = handle_song_stats(song_details, reaction_details, app)
    if returned_text:
        send_response(respond, say, returned_text, is_public)


def handle_stats_artist(artist, app, respond, say, is_public, db):
    artist_id = db.fetch_artist_id_by_name(artist)
    if not artist_id:
        respond(f"No artist found with the name '{artist}'.")
        return
    # returned_text = handle_artist_stats(artist_id, db)
    # if returned_text:
    #     send_response(respond, say, returned_text, is_public)

    @app.error
    def custom_error_handler(error, body):
        logger.exception("Error: %s", error)
        logger.info("Request body: %s", body)<|MERGE_RESOLUTION|>--- conflicted
+++ resolved
@@ -442,63 +442,7 @@
         if user:
             handle_stats_user(user, app, respond, say, is_public, db)
         elif song:
-<<<<<<< HEAD
             handle_stats_song(song, app, respond, say, is_public, db)
-=======
-            # Check if the song argument is provided
-            # TODO: Maybe needs refactoring (if we're here then we know the --song argument
-            # is provided, but `--song --public` would still be valid)
-            # If an actual song is provided, song will be a string, otherwise if it's another argument it will be True
-            # Perhaps should have a whitelist in parse_command_arguments to decipher
-            # between flags (--public) and actual arguments (--song, --user etc.)
-            if song is True:
-                respond("Please specify a song using the --song argument.")
-                return
-            # Check if the song is a Spotify track ID or a name
-            track_id = extract_spotify_track_id(song)
-
-            if not track_id and is_valid_spotify_id(song):
-                # If it's a valid Spotify ID, use it directly
-                track_id = song
-
-            if not track_id:
-                # If it's not a valid track ID, assume it's a song name
-                matches = db.fetch_song_by_name(song)
-
-                if not matches:
-                    respond(f"No songs found with the name '{song}'.")
-                    return
-
-                # Only one match, can assume it's the song they want stats for
-                if len(matches) == 1:
-                    track_id = matches[0]["id"]
-
-                # If multiple matches, ask for clarification
-                else:
-                    # Multiple matches, display the list of matching songs
-                    match_list = "\n".join(
-                        f"*{match['title']}* (Album: {match['album']}, ID: `{match['id']}`)" for match in matches
-                    )
-                    respond(
-                        f"Multiple songs found matching '{song}'. "
-                        f"Please refine your query or use one of the track IDs below:\n{match_list}"
-                    )
-                    return
-
-            if not track_id:
-                respond(f"No valid Spotify track ID or song name found for '{song}'.")
-                return
-
-            song_details = db.fetch_songs(song_id=track_id)
-            reaction_details = db.fetch_reactions_for_track(song_id=track_id)
-
-            if not song_details:
-                respond(f"No song found with the ID '{track_id}'.")
-                return
-
-            returned_text = handle_song_stats(song_details, reaction_details, app)
-
->>>>>>> 3947b2d4
         elif artist:
             handle_stats_artist(artist, app, respond, say, is_public, db)
 
@@ -521,6 +465,12 @@
 
 
 def handle_stats_song(song, app, respond, say, is_public, db):
+    # Check if the song argument is provided
+    # TODO: Maybe needs refactoring (if we're here then we know the --song argument
+    # is provided, but `--song --public` would still be valid)
+    # If an actual song is provided, song will be a string, otherwise if it's another argument it will be True
+    # Perhaps should have a whitelist in parse_command_arguments to decipher
+    # between flags (--public) and actual arguments (--song, --user etc.)
     if song is True:
         respond("Please specify a song using the --song argument.")
         return
